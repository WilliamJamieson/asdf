"""
Support for plugins that provide access to resources such
as schemas.
"""
from collections.abc import Mapping
from pathlib import Path
import fnmatch
import os
import pkgutil
<<<<<<< HEAD
=======

>>>>>>> b17caf50

from .util import get_class_name


__all__ = [
    "ResourceMappingProxy",
    "DirectoryResourceMapping",
    "ResourceManager",
    "JsonschemaResourceMapping",
<<<<<<< HEAD
=======
    "get_json_schema_resource_mappings",
>>>>>>> b17caf50
]


class ResourceMappingProxy(Mapping):
    """
    Wrapper around a resource mapping that carries
    additional information on the package that provided
    the mapping.
    """
    @classmethod
    def maybe_wrap(self, delegate):
        if isinstance(delegate, ResourceMappingProxy):
            return delegate
        else:
            return ResourceMappingProxy(delegate)

    def __init__(self, delegate, package_name=None, package_version=None):
        if not isinstance(delegate, Mapping):
            raise TypeError("Resource mapping must implement the Mapping interface")

        self._delegate = delegate
        self._package_name = package_name
        self._package_version = package_version
        self._class_name = get_class_name(delegate)

    def __getitem__(self, uri):
        return self._delegate.__getitem__(uri)

    def __len__(self):
        return self._delegate.__len__()

    def __iter__(self):
        return self._delegate.__iter__()

    @property
    def delegate(self):
        """
        Get the wrapped mapping instance.

        Returns
        -------
        collections.abc.Mapping
        """
        return self._delegate

    @property
    def package_name(self):
        """
        Get the name of the Python package that provided this mapping.

        Returns
        -------
        str or None
            `None` if the mapping was added at runtime.
        """
        return self._package_name

    @property
    def package_version(self):
        """
        Get the version of the Python package that provided the mapping.

        Returns
        -------
        str or None
            `None` if the mapping was added at runtime.
        """
        return self._package_version

    @property
    def class_name(self):
        """"
        Get the fully qualified class name of the mapping.

        Returns
        -------
        str
        """
        return self._class_name

    def __eq__(self, other):
        if isinstance(other, ResourceMappingProxy):
            return other.delegate is self.delegate
        else:
            return False

    def __hash__(self):
        return hash(id(self.delegate))

    def __repr__(self):
        if self.package_name is not None:
            package_description = "{}=={}".format(self.package_name, self.package_version)
        else:
            package_description = "(none)"

        return "<ResourceMappingProxy class: {} package: {} len: {}>".format(
            self.class_name,
            package_description,
            len(self),
        )


class DirectoryResourceMapping(Mapping):
    """
    Resource mapping that reads resource content
    from a directory or directory tree.

    Parameters
    ----------
    root : str or importlib.abc.Traversable
        Root directory (or directory-like Traversable) of the resource
        files.  `str` will be interpreted as a filesystem path.
    uri_prefix : str
        Prefix used to construct URIs from file paths.  The
        prefix will be prepended to paths relative to the root
        directory.
    recursive : bool, optional
        If `True`, recurse into subdirectories.  Defaults to `False`.
    filename_pattern : str, optional
        Glob pattern that identifies relevant filenames.
        Defaults to `"*.yaml"`.
    stem_filename : bool, optional
        If `True`, remove the filename's extension when
        constructing its URI.
    """
    def __init__(self, root, uri_prefix, recursive=False, filename_pattern="*.yaml", stem_filename=True):
        self._uri_to_file = {}
        self._recursive = recursive
        self._filename_pattern = filename_pattern
        self._stem_filename = stem_filename

        if isinstance(root, str):
            self._root = Path(root)
        else:
            self._root = root

        if uri_prefix.endswith("/"):
            self._uri_prefix = uri_prefix[:-1]
        else:
            self._uri_prefix = uri_prefix

        for file, path_components in self._iterate_files(self._root, []):
            self._uri_to_file[self._make_uri(file, path_components)] = file

    def _iterate_files(self, directory, path_components):
        for obj in directory.iterdir():
            if obj.is_file() and fnmatch.fnmatch(obj.name, self._filename_pattern):
                yield obj, path_components
            elif obj.is_dir() and self._recursive:
                yield from self._iterate_files(obj, path_components + [obj.name])

    def _make_uri(self, file, path_components):
        if self._stem_filename:
            filename = os.path.splitext(file.name)[0]
        else:
            filename = file.name

        return "/".join([self._uri_prefix] + path_components + [filename])

    def __getitem__(self, uri):
        return self._uri_to_file[uri].read_bytes()

    def __len__(self):
        return len(self._uri_to_file)

    def __iter__(self):
        yield from self._uri_to_file

    def __repr__(self):
        return "{}({!r}, {!r}, recursive={!r}, filename_pattern={!r}, stem_filename={!r})".format(
            self.__class__.__name__,
            self._root,
            self._uri_prefix,
            self._recursive,
            self._filename_pattern,
            self._stem_filename,
        )


class ResourceManager(Mapping):
    """
    Wraps multiple resource mappings into a single interface
    with some friendlier error handling.

    Parameters
    ----------
    resource_mappings : iterable of collections.abc.Mapping
        Underlying resource mappings.  In the case of a duplicate URI,
        the first mapping takes precedence.
    """
    def __init__(self, resource_mappings):
        self._resource_mappings = resource_mappings

        self._mappings_by_uri = {}
        for mapping in resource_mappings:
            for uri in mapping:
                if uri not in self._mappings_by_uri:
                    self._mappings_by_uri[uri] = mapping

    def __getitem__(self, uri):
        if uri not in self._mappings_by_uri:
            raise KeyError("Resource unavailable for URI: {}".format(uri))

        content = self._mappings_by_uri[uri][uri]
        if isinstance(content, str):
            content = content.encode("utf-8")

        return content

    def __len__(self):
        return len(self._mappings_by_uri)

    def __iter__(self):
        yield from self._mappings_by_uri

    def __contains__(self, uri):
        # Implement __contains__ only for efficiency.
        return uri in self._mappings_by_uri

    def __repr__(self):
        return "<ResourceManager len: {}>".format(self.__len__())


_JSONSCHEMA_URI_TO_FILENAME = {
    "http://json-schema.org/draft-04/schema": "draft4.json",
}


class JsonschemaResourceMapping(Mapping):
    """
    Resource mapping that fetches metaschemas from
    the jsonschema package.
    """
    def __getitem__(self, uri):
        filename = _JSONSCHEMA_URI_TO_FILENAME[uri]
        return pkgutil.get_data("jsonschema", "schemas/{}".format(filename))

    def __len__(self):
        return len(_JSONSCHEMA_URI_TO_FILENAME)

    def __iter__(self):
        yield from _JSONSCHEMA_URI_TO_FILENAME

    def __repr__(self):
<<<<<<< HEAD
        return "JsonschemaResourceMapping()"
=======
        return "JsonschemaResourceMapping()"


def get_json_schema_resource_mappings():
    return [
        JsonschemaResourceMapping(),
    ]
>>>>>>> b17caf50
<|MERGE_RESOLUTION|>--- conflicted
+++ resolved
@@ -7,10 +7,7 @@
 import fnmatch
 import os
 import pkgutil
-<<<<<<< HEAD
-=======
-
->>>>>>> b17caf50
+
 
 from .util import get_class_name
 
@@ -20,10 +17,7 @@
     "DirectoryResourceMapping",
     "ResourceManager",
     "JsonschemaResourceMapping",
-<<<<<<< HEAD
-=======
     "get_json_schema_resource_mappings",
->>>>>>> b17caf50
 ]
 
 
@@ -268,14 +262,10 @@
         yield from _JSONSCHEMA_URI_TO_FILENAME
 
     def __repr__(self):
-<<<<<<< HEAD
-        return "JsonschemaResourceMapping()"
-=======
         return "JsonschemaResourceMapping()"
 
 
 def get_json_schema_resource_mappings():
     return [
         JsonschemaResourceMapping(),
-    ]
->>>>>>> b17caf50
+    ]