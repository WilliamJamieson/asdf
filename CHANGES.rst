--- conflicted
+++ resolved
@@ -9,13 +9,11 @@
 
 - Create ``pytest`` plugin to be used for testing schema files. [#425]
 
-<<<<<<< HEAD
+- Add metadata about extensions used to create a file to the history section of
+  the file itself. [#475]
+
 - Remove hard dependency on Astropy. It is still required for testing, and for
   processing ASDF-in-FITS files. [#476]
-=======
-- Add metadata about extensions used to create a file to the history section of
-  the file itself. [#475]
->>>>>>> ad3af31a
 
 1.4.0 (unreleased)
 ------------------
