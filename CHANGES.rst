--- conflicted
+++ resolved
@@ -12,13 +12,11 @@
 - Add metadata about extensions used to create a file to the history section of
   the file itself. [#475]
 
-<<<<<<< HEAD
+- Remove hard dependency on Astropy. It is still required for testing, and for
+  processing ASDF-in-FITS files. [#476]
+
 - Add command for extracting ASDF extension from ASDF-in-FITS file and
   converting it to a pure ASDF file. [#477]
-=======
-- Remove hard dependency on Astropy. It is still required for testing, and for
-  processing ASDF-in-FITS files. [#476]
->>>>>>> bf62d322
 
 1.4.0 (unreleased)
 ------------------
